--- conflicted
+++ resolved
@@ -10,16 +10,12 @@
 
 from braindecode.models.base import EEGModuleMixin
 from braindecode.models.functions import squeeze_final_output
-<<<<<<< HEAD
 from braindecode.models.modules import (
     Ensure4d,
     Expression,
     Conv2dWithConstraint,
     LinearWithConstraint,
 )
-=======
-from braindecode.models.modules import Ensure4d, Expression, Conv2dWithConstraint
->>>>>>> e9f8afcf
 
 
 class EEGNetv4(EEGModuleMixin, nn.Sequential):
@@ -107,11 +103,8 @@
         batch_norm_affine: bool = True,
         batch_norm_eps: float = 1e-3,
         drop_prob: float = 0.25,
-<<<<<<< HEAD
         final_layer_conv: bool = True,
         norm_rate: float = 0.25,
-=======
->>>>>>> e9f8afcf
         # Other ways to construct the signal related parameters
         chs_info: Optional[List[Dict]] = None,
         input_window_seconds: Optional[float] = None,
@@ -160,10 +153,8 @@
         self.batch_norm_affine = batch_norm_affine
         self.batch_norm_eps = batch_norm_eps
         self.conv_spatial_max_norm = conv_spatial_max_norm
-<<<<<<< HEAD
         self.norm_rate = norm_rate
-=======
->>>>>>> e9f8afcf
+
         # For the load_state_dict
         # When padronize all layers,
         # add the old's parameters here
@@ -198,18 +189,10 @@
         self.add_module(
             "conv_spatial",
             Conv2dWithConstraint(
-<<<<<<< HEAD
                 in_channels=self.F1,
                 out_channels=self.F1 * self.D,
                 kernel_size=(self.n_chans, 1),
                 max_norm=self.conv_spatial_max_norm,
-=======
-                self.F1,
-                self.F1 * self.D,
-                (self.n_chans, 1),
-                max_norm=self.conv_spatial_max_norm,
-                stride=1,
->>>>>>> e9f8afcf
                 bias=False,
                 groups=self.F1,
             ),
@@ -230,10 +213,6 @@
             "pool_1",
             pool_class(
                 kernel_size=(1, self.pool1_kernel_size),
-<<<<<<< HEAD
-=======
-                stride=(1, self.pool1_stride_size),
->>>>>>> e9f8afcf
             ),
         )
         self.add_module("drop_1", nn.Dropout(p=self.drop_prob))
@@ -245,10 +224,6 @@
                 self.F1 * self.D,
                 self.F1 * self.D,
                 (1, self.depthwise_kernel_length),
-<<<<<<< HEAD
-=======
-                stride=1,
->>>>>>> e9f8afcf
                 bias=False,
                 groups=self.F1 * self.D,
                 padding=(0, self.depthwise_kernel_length // 2),
@@ -273,18 +248,10 @@
                 eps=self.batch_norm_eps,
             ),
         )
-<<<<<<< HEAD
-=======
-        self.add_module("elu_2", self.activation())
->>>>>>> e9f8afcf
         self.add_module(
             "pool_2",
             pool_class(
                 kernel_size=(1, self.pool2_kernel_size),
-<<<<<<< HEAD
-=======
-                stride=(1, self.pool2_stride_size),
->>>>>>> e9f8afcf
             ),
         )
         self.add_module("drop_2", nn.Dropout(p=self.drop_prob))
