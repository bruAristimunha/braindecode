--- conflicted
+++ resolved
@@ -421,7 +421,6 @@
 
 
 class _ResidualLayerNormAttn(nn.Module):
-<<<<<<< HEAD
     """
     A residual connection followed by a layer norm.
     """
@@ -447,13 +446,7 @@
 
 
 class _ResidualLayerNormFF(nn.Module):
-=======
->>>>>>> dcd34cea
-    """
-    A residual connection followed by a layer norm.
-    """
-
-<<<<<<< HEAD
+
     def __init__(self, size, dropout, fn_ff):
         super().__init__()
         self.norm = nn.LayerNorm(size, eps=1e-6)
@@ -467,41 +460,6 @@
         out = self.fn_ff(x_norm)
 
         return x + self.dropout(out)
-=======
-    def __init__(self, size, dropout, fn_attn):
-        super().__init__()
-        self.norm = nn.LayerNorm(size, eps=1e-6)
-        self.dropout = nn.Dropout(dropout)
-        self.fn_attn = fn_attn
-
-    def forward(self, x: torch.Tensor, key=None, value=None) -> torch.Tensor:
-        """Apply residual connection to any sublayer with the same size."""
-        x_norm = self.norm(x)
-
-        out = self.fn_attn(x_norm, key, value)
-
-        return x + self.dropout(out)
-
-
-class _ResidualLayerNormFF(nn.Module):
-    """
-    A residual connection followed by a layer norm.
-    """
-
-    def __init__(self, size, dropout, fn_ff):
-        super().__init__()
-        self.norm = nn.LayerNorm(size, eps=1e-6)
-        self.dropout = nn.Dropout(dropout)
-        self.fn_ff = fn_ff
-
-    def forward(self, x: torch.Tensor) -> torch.Tensor:
-        """Apply residual connection to any sublayer with the same size."""
-        x_norm = self.norm(x)
-
-        out = self.fn_ff(x_norm)
-
-        return x + self.dropout(out)
->>>>>>> dcd34cea
 
 
 class _TCE(nn.Module):
