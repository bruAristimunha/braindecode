"""
Some predefined network architectures for EEG decoding.
"""

from .attentionbasenet import AttentionBaseNet
from .base import EEGModuleMixin
from .biot import BIOT
from .eegconformer import EEGConformer
from .eegitnet import EEGITNet
from .deep4 import Deep4Net
from .deepsleepnet import DeepSleepNet
from .eegnet import EEGNetv4, EEGNetv1
from .hybrid import HybridNet
from .shallow_fbcsp import ShallowFBCSPNet
from .eegresnet import EEGResNet
from .eeginception_erp import EEGInceptionERP
from .eeginception_mi import EEGInceptionMI
from .atcnet import ATCNet
from .tcn import TCN
from .sleep_stager_chambon_2018 import SleepStagerChambon2018
from .sleep_stager_blanco_2020 import SleepStagerBlanco2020
from .sleep_stager_eldele_2021 import SleepStagerEldele2021
from .tidnet import TIDNet
from .usleep import USleep
from .util import get_output_shape, to_dense_prediction_model
from .modules import TimeDistributed
from .util import _init_models_dict, models_mandatory_parameters
from .labram import Labram
from .eegsimpleconv import EEGSimpleConv
from .sparcnet import SPARCNet
from .contrawr import ContraWR
from .eegnex import EEGNeX
from .tsinception import TSceptionV1
from .eegtcnet import EEGTCNet
from .syncnet import SyncNet
<<<<<<< HEAD
from .lmda import LMDANet
=======
from .sccnet import SCCNet
from .fbcnet import FBCNet
from .ifnet import IFNetV2
>>>>>>> 0ae34f8b
from .eegminer import EEGMiner
from .fbmsnet import FBMSNet
from .ctnet import CTNet


# Call this last in order to make sure the dataset list is populated with
# the models imported in this file.
_init_models_dict()<|MERGE_RESOLUTION|>--- conflicted
+++ resolved
@@ -33,13 +33,10 @@
 from .tsinception import TSceptionV1
 from .eegtcnet import EEGTCNet
 from .syncnet import SyncNet
-<<<<<<< HEAD
 from .lmda import LMDANet
-=======
 from .sccnet import SCCNet
 from .fbcnet import FBCNet
 from .ifnet import IFNetV2
->>>>>>> 0ae34f8b
 from .eegminer import EEGMiner
 from .fbmsnet import FBMSNet
 from .ctnet import CTNet
