--- conflicted
+++ resolved
@@ -33,12 +33,9 @@
 from .tsinception import TSceptionV1
 from .eegtcnet import EEGTCNet
 from .syncnet import SyncNet
-<<<<<<< HEAD
 from .sccnet import SCCNet
-=======
 from .fbcnet import FBCNet
 from .ifnet import IFNetV2
->>>>>>> fb7422d8
 from .eegminer import EEGMiner
 from .fbmsnet import FBMSNet
 from .ctnet import CTNet
