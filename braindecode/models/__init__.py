--- conflicted
+++ resolved
@@ -38,11 +38,8 @@
 from .fbcnet import FBCNet
 from .ifnet import IFNetV2
 from .eegminer import EEGMiner
-<<<<<<< HEAD
 from .fblightconvnet import FBLightConvNet
-=======
 from .fbmsnet import FBMSNet
->>>>>>> 685c3e2f
 from .ctnet import CTNet
 
 
