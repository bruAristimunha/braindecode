--- conflicted
+++ resolved
@@ -229,10 +229,6 @@
     ("EEGNeX", ["n_chans", "n_outputs", "n_times"], None),
     ("TSceptionV1", ["n_chans", "n_outputs", "n_times", "sfreq"], dict(sfreq=200)),
     ("EEGTCNet", ["n_chans", "n_outputs", "n_times"], None),
-<<<<<<< HEAD
     ("SyncNet", ["n_chans", "n_outputs", "n_times", "sfreq"], dict(sfreq=200)),
-=======
-    ("SyncNet", ["n_chans", "n_outputs", "n_times"], None),
     ("CTNet", ["n_chans", "n_outputs", "n_times"], None),
->>>>>>> c316bcc3
 ]