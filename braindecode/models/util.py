# Authors: Robin Schirrmeister <robintibor@gmail.com>
#          Hubert Banville <hubert.jbanville@gmail.com>
#
# License: BSD (3-clause)
import inspect

import numpy as np
import torch
from scipy.special import log_softmax
from sklearn.utils import deprecated

import braindecode.models as models


@deprecated(
    "will be removed in version 1.0. Use EEGModuleMixin.to_dense_prediction_model method directly "
    "on the model object."
)
def to_dense_prediction_model(model, axis=(2, 3)):
    """
    Transform a sequential model with strides to a model that outputs
    dense predictions by removing the strides and instead inserting dilations.
    Modifies model in-place.

    Parameters
    ----------
    model: torch.nn.Module
        Model which modules will be modified
    axis: int or (int,int)
        Axis to transform (in terms of intermediate output axes)
        can either be 2, 3, or (2,3).

    Notes
    -----
    Does not yet work correctly for average pooling.
    Prior to version 0.1.7, there had been a bug that could move strides
    backwards one layer.

    """
    if not hasattr(axis, "__len__"):
        axis = [axis]
    assert all([ax in [2, 3] for ax in axis]), "Only 2 and 3 allowed for axis"
    axis = np.array(axis) - 2
    stride_so_far = np.array([1, 1])
    for module in model.modules():
        if hasattr(module, "dilation"):
            assert module.dilation == 1 or (module.dilation == (1, 1)), (
                "Dilation should equal 1 before conversion, maybe the model is "
                "already converted?"
            )
            new_dilation = [1, 1]
            for ax in axis:
                new_dilation[ax] = int(stride_so_far[ax])
            module.dilation = tuple(new_dilation)
        if hasattr(module, "stride"):
            if not hasattr(module.stride, "__len__"):
                module.stride = (module.stride, module.stride)
            stride_so_far *= np.array(module.stride)
            new_stride = list(module.stride)
            for ax in axis:
                new_stride[ax] = 1
            module.stride = tuple(new_stride)


@deprecated(
    "will be removed in version 1.0. Use EEGModuleMixin.get_output_shape method directly on the "
    "model object."
)
def get_output_shape(model, in_chans, input_window_samples):
    """Returns shape of neural network output for batch size equal 1.

    Returns
    -------
    output_shape: tuple
        shape of the network output for `batch_size==1` (1, ...)
    """
    with torch.no_grad():
        dummy_input = torch.ones(
            1,
            in_chans,
            input_window_samples,
            dtype=next(model.parameters()).dtype,
            device=next(model.parameters()).device,
        )
        output_shape = model(dummy_input).shape
    return output_shape


def _pad_shift_array(x, stride=1):
    """Zero-pad and shift rows of a 3D array.

    E.g., used to align predictions of corresponding windows in
    sequence-to-sequence models.

    Parameters
    ----------
    x : np.ndarray
        Array of shape (n_rows, n_classes, n_windows).
    stride : int
        Number of non-overlapping elements between two consecutive sequences.

    Returns
    -------
    np.ndarray :
        Array of shape (n_rows, n_classes, (n_rows - 1) * stride + n_windows)
        where each row is obtained by zero-padding the corresponding row in
        ``x`` before and after in the last dimension.
    """
    if x.ndim != 3:
        raise NotImplementedError(
            "x must be of shape (n_rows, n_classes, n_windows), got " f"{x.shape}"
        )
    x_padded = np.pad(x, ((0, 0), (0, 0), (0, (x.shape[0] - 1) * stride)))
    orig_strides = x_padded.strides
    new_strides = (
        orig_strides[0] - stride * orig_strides[2],
        orig_strides[1],
        orig_strides[2],
    )
    return np.lib.stride_tricks.as_strided(x_padded, strides=new_strides)


def aggregate_probas(logits, n_windows_stride=1):
    """Aggregate predicted probabilities with self-ensembling.

    Aggregate window-wise predicted probabilities obtained on overlapping
    sequences of windows using multiplicative voting as described in
    [Phan2018]_.

    Parameters
    ----------
    logits : np.ndarray
        Array of shape (n_sequences, n_classes, n_windows) containing the
        logits (i.e. the raw unnormalized scores for each class) for each
        window of each sequence.
    n_windows_stride : int
        Number of windows between two consecutive sequences. Default is 1
        (maximally overlapping sequences).

    Returns
    -------
    np.ndarray :
        Array of shape ((n_rows - 1) * stride + n_windows, n_classes)
        containing the aggregated predicted probabilities for each window
        contained in the input sequences.

    References
    ----------
    .. [Phan2018] Phan, H., Andreotti, F., Cooray, N., Chén, O. Y., &
        De Vos, M. (2018). Joint classification and prediction CNN framework
        for automatic sleep stage classification. IEEE Transactions on
        Biomedical Engineering, 66(5), 1285-1296.
    """
    log_probas = log_softmax(logits, axis=1)
    return _pad_shift_array(log_probas, stride=n_windows_stride).sum(axis=0).T


models_dict = {}

# For the models inside the init model, go through all the models
# check those have the EEGMixin class inherited. If they are, add them to the
# list.


def _init_models_dict():
    for m in inspect.getmembers(models, inspect.isclass):
        if (
            issubclass(m[1], models.base.EEGModuleMixin)
            and m[1] != models.base.EEGModuleMixin
        ):
            models_dict[m[0]] = m[1]


################################################################
# Test cases for models
#
# This list should be updated whenever a new model is added to
# braindecode (otherwise `test_completeness__models_test_cases`
# will fail).
# Each element in the list should be a tuple with structure
# (model_class, required_params, signal_params), such that:
#
# model_name: str
#   The name of the class of the model to be tested.
# required_params: list[str]
#   The signal-related parameters that are needed to initialize
#   the model.
# signal_params: dict | None
#   The characteristics of the signal that should be passed to
#   the model tested in case the default_signal_params are not
#   compatible with this model.
#   The keys of this dictionary can only be among those of
#   default_signal_params.
################################################################
models_mandatory_parameters = [
    ("ATCNet", ["n_chans", "n_outputs", "n_times"], None),
    ("Deep4Net", ["n_chans", "n_outputs", "n_times"], None),
    ("DeepSleepNet", ["n_outputs"], None),
    ("EEGConformer", ["n_chans", "n_outputs", "n_times"], None),
    ("EEGInceptionERP", ["n_chans", "n_outputs", "n_times", "sfreq"], None),
    ("EEGInceptionMI", ["n_chans", "n_outputs", "n_times", "sfreq"], None),
    ("EEGITNet", ["n_chans", "n_outputs", "n_times"], None),
    ("EEGNetv1", ["n_chans", "n_outputs", "n_times"], None),
    ("EEGNetv4", ["n_chans", "n_outputs", "n_times"], None),
    ("EEGResNet", ["n_chans", "n_outputs", "n_times"], None),
    ("HybridNet", ["n_chans", "n_outputs", "n_times"], None),
    ("ShallowFBCSPNet", ["n_chans", "n_outputs", "n_times"], None),
    (
        "SleepStagerBlanco2020",
        ["n_chans", "n_outputs", "n_times"],
        # n_chans dividable by n_groups=2:
        dict(chs_info=[dict(ch_name=f"C{i}", kind="eeg") for i in range(1, 5)]),
    ),
    ("SleepStagerChambon2018", ["n_chans", "n_outputs", "n_times", "sfreq"], None),
    (
        "SleepStagerEldele2021",
        ["n_outputs", "n_times", "sfreq"],
        dict(sfreq=100, n_times=3000, chs_info=[dict(ch_name="C1", kind="eeg")]),
    ),  # 1 channel
    ("TCN", ["n_chans", "n_outputs"], None),
    ("TIDNet", ["n_chans", "n_outputs", "n_times"], None),
    ("USleep", ["n_chans", "n_outputs", "n_times", "sfreq"], dict(sfreq=128)),
    ("BIOT", ["n_chans", "n_outputs", "sfreq"], None),
    ("AttentionBaseNet", ["n_chans", "n_outputs", "n_times"], None),
    ("Labram", ["n_chans", "n_outputs", "n_times"], None),
    ("EEGSimpleConv", ["n_chans", "n_outputs", "sfreq"], None),
    ("SPARCNet", ["n_chans", "n_outputs", "n_times"], None),
    ("ContraWR", ["n_chans", "n_outputs", "sfreq"], dict(sfreq=200)),
    ("EEGNeX", ["n_chans", "n_outputs", "n_times"], None),
    ("TSceptionV1", ["n_chans", "n_outputs", "n_times", "sfreq"], dict(sfreq=200)),
    ("EEGTCNet", ["n_chans", "n_outputs", "n_times"], None),
    ("SyncNet", ["n_chans", "n_outputs", "n_times"], None),
    ("FBCNet", ["n_chans", "n_outputs", "n_times", "sfreq"], dict(sfreq=200)),
<<<<<<< HEAD
    ("IFNetV2", ["n_chans", "n_outputs", "n_times", "sfreq"], dict(sfreq=200)),
=======
    ("EEGMiner", ["n_chans", "n_outputs", "n_times", "sfreq"], dict(sfreq=200)),
>>>>>>> 73db0c0a
    ("CTNet", ["n_chans", "n_outputs", "n_times"], None),
]<|MERGE_RESOLUTION|>--- conflicted
+++ resolved
@@ -231,10 +231,7 @@
     ("EEGTCNet", ["n_chans", "n_outputs", "n_times"], None),
     ("SyncNet", ["n_chans", "n_outputs", "n_times"], None),
     ("FBCNet", ["n_chans", "n_outputs", "n_times", "sfreq"], dict(sfreq=200)),
-<<<<<<< HEAD
     ("IFNetV2", ["n_chans", "n_outputs", "n_times", "sfreq"], dict(sfreq=200)),
-=======
     ("EEGMiner", ["n_chans", "n_outputs", "n_times", "sfreq"], dict(sfreq=200)),
->>>>>>> 73db0c0a
     ("CTNet", ["n_chans", "n_outputs", "n_times"], None),
 ]