# Authors: Robin Schirrmeister <robintibor@gmail.com>
#          Hubert Banville <hubert.jbanville@gmail.com>
#
# License: BSD (3-clause)
import inspect

import numpy as np
import torch
from scipy.special import log_softmax
from sklearn.utils import deprecated

import braindecode.models as models


@deprecated(
    "will be removed in version 1.0. Use EEGModuleMixin.to_dense_prediction_model method directly "
    "on the model object."
)
def to_dense_prediction_model(model, axis=(2, 3)):
    """
    Transform a sequential model with strides to a model that outputs
    dense predictions by removing the strides and instead inserting dilations.
    Modifies model in-place.

    Parameters
    ----------
    model: torch.nn.Module
        Model which modules will be modified
    axis: int or (int,int)
        Axis to transform (in terms of intermediate output axes)
        can either be 2, 3, or (2,3).

    Notes
    -----
    Does not yet work correctly for average pooling.
    Prior to version 0.1.7, there had been a bug that could move strides
    backwards one layer.

    """
    if not hasattr(axis, "__len__"):
        axis = [axis]
    assert all([ax in [2, 3] for ax in axis]), "Only 2 and 3 allowed for axis"
    axis = np.array(axis) - 2
    stride_so_far = np.array([1, 1])
    for module in model.modules():
        if hasattr(module, "dilation"):
            assert module.dilation == 1 or (module.dilation == (1, 1)), (
                "Dilation should equal 1 before conversion, maybe the model is "
                "already converted?"
            )
            new_dilation = [1, 1]
            for ax in axis:
                new_dilation[ax] = int(stride_so_far[ax])
            module.dilation = tuple(new_dilation)
        if hasattr(module, "stride"):
            if not hasattr(module.stride, "__len__"):
                module.stride = (module.stride, module.stride)
            stride_so_far *= np.array(module.stride)
            new_stride = list(module.stride)
            for ax in axis:
                new_stride[ax] = 1
            module.stride = tuple(new_stride)


@deprecated(
    "will be removed in version 1.0. Use EEGModuleMixin.get_output_shape method directly on the "
    "model object."
)
def get_output_shape(model, in_chans, input_window_samples):
    """Returns shape of neural network output for batch size equal 1.

    Returns
    -------
    output_shape: tuple
        shape of the network output for `batch_size==1` (1, ...)
    """
    with torch.no_grad():
        dummy_input = torch.ones(
            1,
            in_chans,
            input_window_samples,
            dtype=next(model.parameters()).dtype,
            device=next(model.parameters()).device,
        )
        output_shape = model(dummy_input).shape
    return output_shape


def _pad_shift_array(x, stride=1):
    """Zero-pad and shift rows of a 3D array.

    E.g., used to align predictions of corresponding windows in
    sequence-to-sequence models.

    Parameters
    ----------
    x : np.ndarray
        Array of shape (n_rows, n_classes, n_windows).
    stride : int
        Number of non-overlapping elements between two consecutive sequences.

    Returns
    -------
    np.ndarray :
        Array of shape (n_rows, n_classes, (n_rows - 1) * stride + n_windows)
        where each row is obtained by zero-padding the corresponding row in
        ``x`` before and after in the last dimension.
    """
    if x.ndim != 3:
        raise NotImplementedError(
            "x must be of shape (n_rows, n_classes, n_windows), got " f"{x.shape}"
        )
    x_padded = np.pad(x, ((0, 0), (0, 0), (0, (x.shape[0] - 1) * stride)))
    orig_strides = x_padded.strides
    new_strides = (
        orig_strides[0] - stride * orig_strides[2],
        orig_strides[1],
        orig_strides[2],
    )
    return np.lib.stride_tricks.as_strided(x_padded, strides=new_strides)


def aggregate_probas(logits, n_windows_stride=1):
    """Aggregate predicted probabilities with self-ensembling.

    Aggregate window-wise predicted probabilities obtained on overlapping
    sequences of windows using multiplicative voting as described in
    [Phan2018]_.

    Parameters
    ----------
    logits : np.ndarray
        Array of shape (n_sequences, n_classes, n_windows) containing the
        logits (i.e. the raw unnormalized scores for each class) for each
        window of each sequence.
    n_windows_stride : int
        Number of windows between two consecutive sequences. Default is 1
        (maximally overlapping sequences).

    Returns
    -------
    np.ndarray :
        Array of shape ((n_rows - 1) * stride + n_windows, n_classes)
        containing the aggregated predicted probabilities for each window
        contained in the input sequences.

    References
    ----------
    .. [Phan2018] Phan, H., Andreotti, F., Cooray, N., Chén, O. Y., &
        De Vos, M. (2018). Joint classification and prediction CNN framework
        for automatic sleep stage classification. IEEE Transactions on
        Biomedical Engineering, 66(5), 1285-1296.
    """
    log_probas = log_softmax(logits, axis=1)
    return _pad_shift_array(log_probas, stride=n_windows_stride).sum(axis=0).T


models_dict = {}

# For the models inside the init model, go through all the models
# check those have the EEGMixin class inherited. If they are, add them to the
# list.


def _init_models_dict():
    for m in inspect.getmembers(models, inspect.isclass):
        if (
            issubclass(m[1], models.base.EEGModuleMixin)
            and m[1] != models.base.EEGModuleMixin
        ):
            models_dict[m[0]] = m[1]


################################################################
# Test cases for models
#
# This list should be updated whenever a new model is added to
# braindecode (otherwise `test_completeness__models_test_cases`
# will fail).
# Each element in the list should be a tuple with structure
# (model_class, required_params, signal_params), such that:
#
# model_name: str
#   The name of the class of the model to be tested.
# required_params: list[str]
#   The signal-related parameters that are needed to initialize
#   the model.
# signal_params: dict | None
#   The characteristics of the signal that should be passed to
#   the model tested in case the default_signal_params are not
#   compatible with this model.
#   The keys of this dictionary can only be among those of
#   default_signal_params.
################################################################
models_mandatory_parameters = [
    ("ATCNet", ["n_chans", "n_outputs", "n_times"], None),
    ("Deep4Net", ["n_chans", "n_outputs", "n_times"], None),
    ("DeepSleepNet", ["n_outputs"], None),
    ("EEGConformer", ["n_chans", "n_outputs", "n_times"], None),
    ("EEGInceptionERP", ["n_chans", "n_outputs", "n_times", "sfreq"], None),
    ("EEGInceptionMI", ["n_chans", "n_outputs", "n_times", "sfreq"], None),
    ("EEGITNet", ["n_chans", "n_outputs", "n_times"], None),
    ("EEGNetv1", ["n_chans", "n_outputs", "n_times"], None),
    ("EEGNetv4", ["n_chans", "n_outputs", "n_times"], None),
    ("EEGResNet", ["n_chans", "n_outputs", "n_times"], None),
    ("HybridNet", ["n_chans", "n_outputs", "n_times"], None),
    ("ShallowFBCSPNet", ["n_chans", "n_outputs", "n_times"], None),
    (
        "SleepStagerBlanco2020",
        ["n_chans", "n_outputs", "n_times"],
        # n_chans dividable by n_groups=2:
        dict(chs_info=[dict(ch_name=f"C{i}", kind="eeg") for i in range(1, 5)]),
    ),
    ("SleepStagerChambon2018", ["n_chans", "n_outputs", "n_times", "sfreq"], None),
    (
        "SleepStagerEldele2021",
        ["n_outputs", "n_times", "sfreq"],
        dict(sfreq=100, n_times=3000, chs_info=[dict(ch_name="C1", kind="eeg")]),
    ),  # 1 channel
    ("TCN", ["n_chans", "n_outputs"], None),
    ("TIDNet", ["n_chans", "n_outputs", "n_times"], None),
    ("USleep", ["n_chans", "n_outputs", "n_times", "sfreq"], dict(sfreq=128)),
    ("BIOT", ["n_chans", "n_outputs", "sfreq"], None),
    ("AttentionBaseNet", ["n_chans", "n_outputs", "n_times"], None),
    ("Labram", ["n_chans", "n_outputs", "n_times"], None),
    ("EEGSimpleConv", ["n_chans", "n_outputs", "sfreq"], None),
    ("SPARCNet", ["n_chans", "n_outputs", "n_times"], None),
    ("ContraWR", ["n_chans", "n_outputs", "sfreq"], dict(sfreq=200)),
    ("EEGNeX", ["n_chans", "n_outputs", "n_times"], None),
    ("TSceptionV1", ["n_chans", "n_outputs", "n_times", "sfreq"], dict(sfreq=200)),
    ("EEGTCNet", ["n_chans", "n_outputs", "n_times"], None),
    ("SyncNet", ["n_chans", "n_outputs", "n_times"], None),
<<<<<<< HEAD
    ("FBCNet", ["n_chans", "n_outputs", "n_times", "sfreq"], dict(sfreq=200)),
    ("FBLightConvNet", ["n_chans", "n_outputs", "n_times", "sfreq"], dict(sfreq=200)),
=======
    ("CTNet", ["n_chans", "n_outputs", "n_times"], None),
>>>>>>> c316bcc3
]<|MERGE_RESOLUTION|>--- conflicted
+++ resolved
@@ -230,10 +230,7 @@
     ("TSceptionV1", ["n_chans", "n_outputs", "n_times", "sfreq"], dict(sfreq=200)),
     ("EEGTCNet", ["n_chans", "n_outputs", "n_times"], None),
     ("SyncNet", ["n_chans", "n_outputs", "n_times"], None),
-<<<<<<< HEAD
     ("FBCNet", ["n_chans", "n_outputs", "n_times", "sfreq"], dict(sfreq=200)),
     ("FBLightConvNet", ["n_chans", "n_outputs", "n_times", "sfreq"], dict(sfreq=200)),
-=======
     ("CTNet", ["n_chans", "n_outputs", "n_times"], None),
->>>>>>> c316bcc3
 ]