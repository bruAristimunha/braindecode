# Authors: Robin Schirrmeister <robintibor@gmail.com>
#          Hubert Banville <hubert.jbanville@gmail.com>
#
# License: BSD (3-clause)
import inspect

import numpy as np
import torch
from scipy.special import log_softmax
from sklearn.utils import deprecated

import braindecode.models as models


@deprecated(
    "will be removed in version 1.0. Use EEGModuleMixin.to_dense_prediction_model method directly "
    "on the model object."
)
def to_dense_prediction_model(model, axis=(2, 3)):
    """
    Transform a sequential model with strides to a model that outputs
    dense predictions by removing the strides and instead inserting dilations.
    Modifies model in-place.

    Parameters
    ----------
    model: torch.nn.Module
        Model which modules will be modified
    axis: int or (int,int)
        Axis to transform (in terms of intermediate output axes)
        can either be 2, 3, or (2,3).

    Notes
    -----
    Does not yet work correctly for average pooling.
    Prior to version 0.1.7, there had been a bug that could move strides
    backwards one layer.

    """
    if not hasattr(axis, "__len__"):
        axis = [axis]
    assert all([ax in [2, 3] for ax in axis]), "Only 2 and 3 allowed for axis"
    axis = np.array(axis) - 2
    stride_so_far = np.array([1, 1])
    for module in model.modules():
        if hasattr(module, "dilation"):
            assert module.dilation == 1 or (module.dilation == (1, 1)), (
                "Dilation should equal 1 before conversion, maybe the model is "
                "already converted?"
            )
            new_dilation = [1, 1]
            for ax in axis:
                new_dilation[ax] = int(stride_so_far[ax])
            module.dilation = tuple(new_dilation)
        if hasattr(module, "stride"):
            if not hasattr(module.stride, "__len__"):
                module.stride = (module.stride, module.stride)
            stride_so_far *= np.array(module.stride)
            new_stride = list(module.stride)
            for ax in axis:
                new_stride[ax] = 1
            module.stride = tuple(new_stride)


@deprecated(
    "will be removed in version 1.0. Use EEGModuleMixin.get_output_shape method directly on the "
    "model object."
)
def get_output_shape(model, in_chans, input_window_samples):
    """Returns shape of neural network output for batch size equal 1.

    Returns
    -------
    output_shape: tuple
        shape of the network output for `batch_size==1` (1, ...)
    """
    with torch.no_grad():
        dummy_input = torch.ones(
            1,
            in_chans,
            input_window_samples,
            dtype=next(model.parameters()).dtype,
            device=next(model.parameters()).device,
        )
        output_shape = model(dummy_input).shape
    return output_shape


def _pad_shift_array(x, stride=1):
    """Zero-pad and shift rows of a 3D array.

    E.g., used to align predictions of corresponding windows in
    sequence-to-sequence models.

    Parameters
    ----------
    x : np.ndarray
        Array of shape (n_rows, n_classes, n_windows).
    stride : int
        Number of non-overlapping elements between two consecutive sequences.

    Returns
    -------
    np.ndarray :
        Array of shape (n_rows, n_classes, (n_rows - 1) * stride + n_windows)
        where each row is obtained by zero-padding the corresponding row in
        ``x`` before and after in the last dimension.
    """
    if x.ndim != 3:
        raise NotImplementedError(
            "x must be of shape (n_rows, n_classes, n_windows), got " f"{x.shape}"
        )
    x_padded = np.pad(x, ((0, 0), (0, 0), (0, (x.shape[0] - 1) * stride)))
    orig_strides = x_padded.strides
    new_strides = (
        orig_strides[0] - stride * orig_strides[2],
        orig_strides[1],
        orig_strides[2],
    )
    return np.lib.stride_tricks.as_strided(x_padded, strides=new_strides)


def aggregate_probas(logits, n_windows_stride=1):
    """Aggregate predicted probabilities with self-ensembling.

    Aggregate window-wise predicted probabilities obtained on overlapping
    sequences of windows using multiplicative voting as described in
    [Phan2018]_.

    Parameters
    ----------
    logits : np.ndarray
        Array of shape (n_sequences, n_classes, n_windows) containing the
        logits (i.e. the raw unnormalized scores for each class) for each
        window of each sequence.
    n_windows_stride : int
        Number of windows between two consecutive sequences. Default is 1
        (maximally overlapping sequences).

    Returns
    -------
    np.ndarray :
        Array of shape ((n_rows - 1) * stride + n_windows, n_classes)
        containing the aggregated predicted probabilities for each window
        contained in the input sequences.

    References
    ----------
    .. [Phan2018] Phan, H., Andreotti, F., Cooray, N., Chén, O. Y., &
        De Vos, M. (2018). Joint classification and prediction CNN framework
        for automatic sleep stage classification. IEEE Transactions on
        Biomedical Engineering, 66(5), 1285-1296.
    """
    log_probas = log_softmax(logits, axis=1)
    return _pad_shift_array(log_probas, stride=n_windows_stride).sum(axis=0).T


models_dict = {}

# For the models inside the init model, go through all the models
# check those have the EEGMixin class inherited. If they are, add them to the
# list.


def _init_models_dict():
    for m in inspect.getmembers(models, inspect.isclass):
        if (
            issubclass(m[1], models.base.EEGModuleMixin)
            and m[1] != models.base.EEGModuleMixin
        ):
            models_dict[m[0]] = m[1]


################################################################
# Test cases for models
#
# This list should be updated whenever a new model is added to
# braindecode (otherwise `test_completeness__models_test_cases`
# will fail).
# Each element in the list should be a tuple with structure
# (model_class, required_params, signal_params), such that:
#
# model_name: str
#   The name of the class of the model to be tested.
# required_params: list[str]
#   The signal-related parameters that are needed to initialize
#   the model.
# signal_params: dict | None
#   The characteristics of the signal that should be passed to
#   the model tested in case the default_signal_params are not
#   compatible with this model.
#   The keys of this dictionary can only be among those of
#   default_signal_params.
################################################################
models_mandatory_parameters = [
    ("ATCNet", ["n_chans", "n_outputs", "n_times"], None),
    ("Deep4Net", ["n_chans", "n_outputs", "n_times"], None),
    ("DeepSleepNet", ["n_outputs"], None),
    ("EEGConformer", ["n_chans", "n_outputs", "n_times"], None),
    ("EEGInceptionERP", ["n_chans", "n_outputs", "n_times", "sfreq"], None),
    ("EEGInceptionMI", ["n_chans", "n_outputs", "n_times", "sfreq"], None),
    ("EEGITNet", ["n_chans", "n_outputs", "n_times"], None),
    ("EEGNetv1", ["n_chans", "n_outputs", "n_times"], None),
    ("EEGNetv4", ["n_chans", "n_outputs", "n_times"], None),
    ("EEGResNet", ["n_chans", "n_outputs", "n_times"], None),
    ("HybridNet", ["n_chans", "n_outputs", "n_times"], None),
    ("ShallowFBCSPNet", ["n_chans", "n_outputs", "n_times"], None),
    (
        "SleepStagerBlanco2020",
        ["n_chans", "n_outputs", "n_times"],
        # n_chans dividable by n_groups=2:
        dict(chs_info=[dict(ch_name=f"C{i}", kind="eeg") for i in range(1, 5)]),
    ),
    ("SleepStagerChambon2018", ["n_chans", "n_outputs", "n_times", "sfreq"], None),
    (
        "SleepStagerEldele2021",
        ["n_outputs", "n_times", "sfreq"],
        dict(sfreq=100, n_times=3000, chs_info=[dict(ch_name="C1", kind="eeg")]),
    ),  # 1 channel
    ("TCN", ["n_chans", "n_outputs"], None),
    ("TIDNet", ["n_chans", "n_outputs", "n_times"], None),
    ("USleep", ["n_chans", "n_outputs", "n_times", "sfreq"], dict(sfreq=128)),
    ("BIOT", ["n_chans", "n_outputs", "sfreq"], None),
    ("AttentionBaseNet", ["n_chans", "n_outputs", "n_times"], None),
    ("Labram", ["n_chans", "n_outputs", "n_times"], None),
    ("EEGSimpleConv", ["n_chans", "n_outputs", "sfreq"], None),
    ("SPARCNet", ["n_chans", "n_outputs", "n_times"], None),
    ("ContraWR", ["n_chans", "n_outputs", "sfreq"], dict(sfreq=200)),
    ("EEGNeX", ["n_chans", "n_outputs", "n_times"], None),
    ("TSceptionV1", ["n_chans", "n_outputs", "n_times", "sfreq"], dict(sfreq=200)),
    ("EEGTCNet", ["n_chans", "n_outputs", "n_times"], None),
    ("SyncNet", ["n_chans", "n_outputs", "n_times"], None),
    ("MSVTNet", ["n_chans", "n_outputs", "n_times"], None),
    ("EEGMiner", ["n_chans", "n_outputs", "n_times", "sfreq"], dict(sfreq=200)),
    ("CTNet", ["n_chans", "n_outputs", "n_times"], None),
<<<<<<< HEAD
    ("SincShallowNet", ["n_chans", "n_outputs", "n_times", "sfreq"], dict(sfreq=250)),
=======
    ("SCCNet", ["n_chans", "n_outputs", "n_times", "sfreq"], dict(sfreq=200)),
>>>>>>> b86d9fab
]<|MERGE_RESOLUTION|>--- conflicted
+++ resolved
@@ -233,9 +233,6 @@
     ("MSVTNet", ["n_chans", "n_outputs", "n_times"], None),
     ("EEGMiner", ["n_chans", "n_outputs", "n_times", "sfreq"], dict(sfreq=200)),
     ("CTNet", ["n_chans", "n_outputs", "n_times"], None),
-<<<<<<< HEAD
     ("SincShallowNet", ["n_chans", "n_outputs", "n_times", "sfreq"], dict(sfreq=250)),
-=======
     ("SCCNet", ["n_chans", "n_outputs", "n_times", "sfreq"], dict(sfreq=200)),
->>>>>>> b86d9fab
 ]