--- conflicted
+++ resolved
@@ -230,13 +230,10 @@
     ("TSceptionV1", ["n_chans", "n_outputs", "n_times", "sfreq"], dict(sfreq=200)),
     ("EEGTCNet", ["n_chans", "n_outputs", "n_times"], None),
     ("SyncNet", ["n_chans", "n_outputs", "n_times"], None),
-<<<<<<< HEAD
     ("LMDANet", ["n_chans", "n_outputs", "n_times"], None),
-=======
     ("SCCNet", ["n_chans", "n_outputs", "n_times", "sfreq"], dict(sfreq=250)),
     ("FBCNet", ["n_chans", "n_outputs", "n_times", "sfreq"], dict(sfreq=200)),
     ("IFNetV2", ["n_chans", "n_outputs", "n_times", "sfreq"], dict(sfreq=200)),
->>>>>>> 0ae34f8b
     ("EEGMiner", ["n_chans", "n_outputs", "n_times", "sfreq"], dict(sfreq=200)),
     ("FBMSNet", ["n_chans", "n_outputs", "n_times", "sfreq"], dict(sfreq=200)),
     ("CTNet", ["n_chans", "n_outputs", "n_times"], None),
