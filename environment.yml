--- conflicted
+++ resolved
@@ -14,12 +14,7 @@
 - pytorch
 - pytest
 - pip
-<<<<<<< HEAD
-- skorch==0.7
-=======
 - skorch
-- mne
->>>>>>> 1e9b8c8d
 - pip:
   - mne
   - https://github.com/braindecode/braindecode/zipball/master