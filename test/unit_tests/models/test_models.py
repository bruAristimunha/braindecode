# Authors: Alexandre Gramfort
#          Lukas Gemein <l.gemein@gmail.com>
#          Hubert Banville <hubert.jbanville@gmail.com>
#          Robin Schirrmeister <robintibor@gmail.com>
#          Daniel Wilson <dan.c.wil@gmail.com>
#          Bruno Aristimunha <b.aristimunha@gmail.com
#
# License: BSD-3

from collections import OrderedDict
from functools import partial

import numpy as np
import pytest

import torch
from sklearn.utils import check_random_state
from torch import nn


from braindecode.models import (
    Deep4Net,
    EEGNetv4,
    EEGNetv1,
    EEGTCNet,
    HybridNet,
    ShallowFBCSPNet,
    EEGResNet,
    TCN,
    SleepStagerChambon2018,
    SleepStagerBlanco2020,
    SleepStagerEldele2021,
    USleep,
    DeepSleepNet,
    EEGITNet,
    EEGInceptionERP,
    EEGInceptionMI,
    TIDNet,
    ATCNet,
    EEGConformer,
    BIOT,
    Labram,
    EEGSimpleConv,
    AttentionBaseNet,
    SPARCNet,
    ContraWR,
<<<<<<< HEAD
    FBCNet
=======
    FBCNet,
    EEGMiner,
>>>>>>> 73db0c0a
)
from braindecode.util import set_random_seeds


@pytest.fixture(scope="module")
def input_sizes():
    return dict(n_channels=18, n_in_times=600, n_classes=2, n_samples=7)


def check_forward_pass(model, input_sizes, only_check_until_dim=None):
    # Test 4d Input
    set_random_seeds(0, False)
    rng = np.random.RandomState(42)
    X = rng.randn(
        input_sizes["n_samples"],
        input_sizes["n_channels"],
        input_sizes["n_in_times"],
        1,
    )
    X = torch.Tensor(X.astype(np.float32))
    y_pred = model(X)
    assert y_pred.shape[:only_check_until_dim] == (
        input_sizes["n_samples"],
        input_sizes["n_classes"],
    )

    # Test 3d input
    set_random_seeds(0, False)
    X = X.squeeze(-1)
    assert len(X.shape) == 3
    y_pred_new = model(X)
    assert y_pred_new.shape[:only_check_until_dim] == (
        input_sizes["n_samples"],
        input_sizes["n_classes"],
    )
    np.testing.assert_allclose(
        y_pred.detach().cpu().numpy(),
        y_pred_new.detach().cpu().numpy(),
        atol=1e-4,
        rtol=0,
    )


def test_shallow_fbcsp_net(input_sizes):
    model = ShallowFBCSPNet(
        input_sizes["n_channels"],
        input_sizes["n_classes"],
        input_sizes["n_in_times"],
        final_conv_length="auto",
    )
    check_forward_pass(model, input_sizes)


def test_shallow_fbcsp_net_load_state_dict(input_sizes):
    model = ShallowFBCSPNet(
        input_sizes["n_channels"],
        input_sizes["n_classes"],
        input_sizes["n_in_times"],
        final_conv_length="auto",
    )

    state_dict = OrderedDict()
    state_dict["conv_time.weight"] = torch.rand([40, 1, 25, 1])
    state_dict["conv_time.bias"] = torch.rand([40])
    state_dict["conv_spat.weight"] = torch.rand(
        [40, 40, 1, input_sizes["n_channels"]])
    state_dict["bnorm.weight"] = torch.rand([40])
    state_dict["bnorm.bias"] = torch.rand([40])
    state_dict["bnorm.running_mean"] = torch.rand([40])
    state_dict["bnorm.running_var"] = torch.rand([40])
    state_dict["bnorm.num_batches_tracked"] = torch.rand([])
    state_dict["conv_classifier.weight"] = torch.rand(
        [input_sizes["n_classes"], 40, model.final_conv_length, 1]
    )
    state_dict["conv_classifier.bias"] = torch.rand([input_sizes["n_classes"]])
    model.load_state_dict(state_dict)


def test_deep4net(input_sizes):
    model = Deep4Net(
        input_sizes["n_channels"],
        input_sizes["n_classes"],
        input_sizes["n_in_times"],
        final_conv_length="auto",
    )
    check_forward_pass(model, input_sizes)


def test_deep4net_load_state_dict(input_sizes):
    model = Deep4Net(
        input_sizes["n_channels"],
        input_sizes["n_classes"],
        input_sizes["n_in_times"],
        final_conv_length="auto",
    )
    state_dict = OrderedDict()
    state_dict["conv_time.weight"] = torch.rand([25, 1, 10, 1])
    state_dict["conv_time.bias"] = torch.rand([25])
    state_dict["conv_spat.weight"] = torch.rand(
        [25, 25, 1, input_sizes["n_channels"]])
    state_dict["bnorm.weight"] = torch.rand([25])
    state_dict["bnorm.bias"] = torch.rand([25])
    state_dict["bnorm.running_mean"] = torch.rand([25])
    state_dict["bnorm.running_var"] = torch.rand([25])
    state_dict["bnorm.num_batches_tracked"] = torch.rand([])
    state_dict["conv_2.weight"] = torch.rand([50, 25, 10, 1])
    state_dict["bnorm_2.weight"] = torch.rand([50])
    state_dict["bnorm_2.bias"] = torch.rand([50])
    state_dict["bnorm_2.running_mean"] = torch.rand([50])
    state_dict["bnorm_2.running_var"] = torch.rand([50])
    state_dict["bnorm_2.num_batches_tracked"] = torch.rand([])
    state_dict["conv_3.weight"] = torch.rand([100, 50, 10, 1])
    state_dict["bnorm_3.weight"] = torch.rand([100])
    state_dict["bnorm_3.bias"] = torch.rand([100])
    state_dict["bnorm_3.running_mean"] = torch.rand([100])
    state_dict["bnorm_3.running_var"] = torch.rand([100])
    state_dict["bnorm_3.num_batches_tracked"] = torch.rand([])
    state_dict["conv_4.weight"] = torch.rand([200, 100, 10, 1])
    state_dict["bnorm_4.weight"] = torch.rand([200])
    state_dict["bnorm_4.bias"] = torch.rand([200])
    state_dict["bnorm_4.running_mean"] = torch.rand([200])
    state_dict["bnorm_4.running_var"] = torch.rand([200])
    state_dict["bnorm_4.num_batches_tracked"] = torch.rand([])
    state_dict["conv_classifier.weight"] = torch.rand(
        [input_sizes["n_classes"], 200, model.final_conv_length, 1]
    )
    state_dict["conv_classifier.bias"] = torch.rand([input_sizes["n_classes"]])
    model.load_state_dict(state_dict)


def test_eegresnet(input_sizes):
    model = EEGResNet(
        input_sizes["n_channels"],
        input_sizes["n_classes"],
        input_sizes["n_in_times"],
        final_pool_length=5,
        n_first_filters=2,
    )
    check_forward_pass(model, input_sizes, only_check_until_dim=2)


def test_eegresnet_pool_length_auto(input_sizes):
    model = EEGResNet(
        input_sizes["n_channels"],
        input_sizes["n_classes"],
        input_sizes["n_in_times"],
        final_pool_length="auto",
        n_first_filters=2,
    )
    check_forward_pass(model, input_sizes, only_check_until_dim=2)


def test_hybridnet(input_sizes):
    model = HybridNet(
        input_sizes["n_channels"],
        input_sizes["n_classes"],
        input_sizes["n_in_times"],
    )
    check_forward_pass(model, input_sizes, only_check_until_dim=2)


def test_eegnet_v4(input_sizes):
    model = EEGNetv4(
        input_sizes["n_channels"],
        input_sizes["n_classes"],
        n_times=input_sizes["n_in_times"],
    )
    check_forward_pass(model, input_sizes)


def test_eegnet_v1(input_sizes):
    model = EEGNetv1(
        n_chans=input_sizes["n_channels"],
        n_outputs=input_sizes["n_classes"],
        n_times=input_sizes["n_in_times"],
    )
    check_forward_pass(
        model,
        input_sizes,
    )


def test_tcn(input_sizes):
    model = TCN(
        n_chans=input_sizes["n_channels"],
        n_outputs=input_sizes["n_classes"],
        n_filters=5,
        n_blocks=2,
        kernel_size=4,
        drop_prob=0.5,
    )
    check_forward_pass(model, input_sizes, only_check_until_dim=2)


def test_eegitnet(input_sizes):
    model = EEGITNet(
        n_outputs=input_sizes["n_classes"],
        n_chans=input_sizes["n_channels"],
        n_times=input_sizes["n_in_times"],
    )

    check_forward_pass(
        model,
        input_sizes,
    )


@pytest.mark.parametrize("model_cls", [EEGInceptionERP])
def test_eeginception_erp(input_sizes, model_cls):
    model = model_cls(
        n_outputs=input_sizes["n_classes"],
        n_chans=input_sizes["n_channels"],
        n_times=input_sizes["n_in_times"],
    )

    check_forward_pass(
        model,
        input_sizes,
    )


@pytest.mark.parametrize("model_cls", [EEGInceptionERP])
def test_eeginception_erp_n_params(model_cls):
    """Make sure the number of parameters is the same as in the paper when
    using the same architecture hyperparameters.
    """
    model = model_cls(
        n_chans=8,
        n_outputs=2,
        n_times=128,  # input_time
        sfreq=128,
        drop_prob=0.5,
        n_filters=8,
        scales_samples_s=(0.5, 0.25, 0.125),
        activation=torch.nn.ELU,
    )

    n_params = sum(p.numel() for p in model.parameters() if p.requires_grad)
    assert n_params == 14926  # From paper's TABLE IV EEG-Inception Architecture Details


def test_eeginception_mi(input_sizes):
    sfreq = 250
    model = EEGInceptionMI(
        n_outputs=input_sizes["n_classes"],
        n_chans=input_sizes["n_channels"],
        input_window_seconds=input_sizes["n_in_times"] / sfreq,
        sfreq=sfreq,
    )

    check_forward_pass(
        model,
        input_sizes,
    )


@pytest.mark.parametrize(
    "n_filter,reported",
    [(6, 51386), (12, 204002), (16, 361986), (24, 812930), (64, 5767170)],
)
def test_eeginception_mi_binary_n_params(n_filter, reported):
    """Make sure the number of parameters is the same as in the paper when
    using the same architecture hyperparameters.

    Note
    ----
    For some reason, we match the correct number of parameters for all
    configurations in the binary classification case, but none for the 4-class
    case... Should be investigated by contacting the authors.
    """
    model = EEGInceptionMI(
        n_chans=3,
        n_outputs=2,
        input_window_seconds=3.0,  # input_time
        sfreq=250,
        n_convs=3,
        n_filters=n_filter,
        kernel_unit_s=0.1,
    )

    n_params = sum(p.numel() for p in model.parameters() if p.requires_grad)
    # From first column of TABLE 2 in EEG-Inception paper
    assert n_params == reported


def test_atcnet(input_sizes):
    sfreq = 250
    input_sizes["n_in_times"] = 1125
    model = ATCNet(
        n_chans=input_sizes["n_channels"],
        n_outputs=input_sizes["n_classes"],
        input_window_seconds=input_sizes["n_in_times"] / sfreq,
        sfreq=sfreq,
    )

    check_forward_pass(
        model,
        input_sizes,
    )


def test_atcnet_n_params():
    """Make sure the number of parameters is the same as in the paper when
    using the same architecture hyperparameters.
    """
    n_windows = 5
    att_head_dim = 8
    att_num_heads = 2

    model = ATCNet(
        n_chans=22,
        n_outputs=4,
        input_window_seconds=4.5,
        sfreq=250,
        n_windows=n_windows,
        att_head_dim=att_head_dim,
        att_num_heads=att_num_heads,
    )

    n_params = sum(p.numel() for p in model.parameters() if p.requires_grad)

    # The paper states the models has around "115.2 K" parameters in its
    # conclusion. By analyzing the official tensorflow code, we found indeed
    # 115,172 parameters, but these take into account untrainable batch norm
    # params, while the number of trainable parameters is 113,732.
    official_code_nparams = 113_732

    assert n_params == official_code_nparams


@pytest.mark.parametrize(
    "n_channels,sfreq,n_classes,input_size_s",
    [(20, 128, 5, 30), (10, 256, 4, 20), (1, 64, 2, 30)],
)
def test_sleep_stager(n_channels, sfreq, n_classes, input_size_s):
    rng = np.random.RandomState(42)
    time_conv_size_s = 0.5
    max_pool_size_s = 0.125
    pad_size_s = 0.25
    n_examples = 10

    model = SleepStagerChambon2018(
        n_channels,
        sfreq,
        n_conv_chs=8,
        time_conv_size_s=time_conv_size_s,
        max_pool_size_s=max_pool_size_s,
        pad_size_s=pad_size_s,
        input_window_seconds=input_size_s,
        n_outputs=n_classes,
        drop_prob=0.25,
    )
    model.eval()

    X = rng.randn(n_examples, n_channels, int(sfreq * input_size_s))
    X = torch.from_numpy(X.astype(np.float32))

    y_pred1 = model(X)  # 3D inputs
    y_pred2 = model(X.unsqueeze(1))  # 4D inputs
    assert y_pred1.shape == (n_examples, n_classes)
    assert y_pred2.shape == (n_examples, n_classes)
    np.testing.assert_allclose(
        y_pred1.detach().cpu().numpy(), y_pred2.detach().cpu().numpy()
    )


@pytest.mark.parametrize(
    "n_chans,sfreq,n_classes,input_size_s",
    [(20, 128, 5, 30), (10, 100, 4, 20), (1, 64, 2, 30)],
)
def test_usleep(n_chans, sfreq, n_classes, input_size_s):
    rng = np.random.RandomState(42)
    n_examples = 10
    seq_length = 3

    model = USleep(
        n_chans=n_chans,
        sfreq=sfreq,
        n_outputs=n_classes,
        input_window_seconds=input_size_s,
        ensure_odd_conv_size=True,
    )
    model.eval()

    X = rng.randn(n_examples, n_chans, int(sfreq * input_size_s))
    X = torch.from_numpy(X.astype(np.float32))

    y_pred1 = model(X)  # 3D inputs : (batch, channels, time)
    y_pred2 = model(X.unsqueeze(1))  # 4D inputs : (batch, 1, channels, time)
    y_pred3 = model(
        torch.stack([X for idx in range(seq_length)], axis=1)
    )  # (batch, sequence, channels, time)
    assert y_pred1.shape == (n_examples, n_classes)
    assert y_pred2.shape == (n_examples, n_classes)
    assert y_pred3.shape == (n_examples, n_classes, seq_length)
    np.testing.assert_allclose(
        y_pred1.detach().cpu().numpy(), y_pred2.detach().cpu().numpy()
    )


def test_usleep_n_params():
    """Make sure the number of parameters is the same as in the paper when
    using the same architecture hyperparameters.
    """
    model = USleep(
        n_chans=2,
        sfreq=128,
        depth=12,
        n_time_filters=5,
        complexity_factor=1.67,
        with_skip_connection=True,
        n_outputs=5,
        input_window_seconds=30,
        time_conv_size_s=9 / 128,
    )

    n_params = sum(p.numel() for p in model.parameters() if p.requires_grad)
    assert n_params == 3114337  # From paper's supplementary materials, Table 2


def test_sleep_stager_return_feats():
    n_channels = 2
    sfreq = 10
    input_size_s = 30
    n_classes = 3

    model = SleepStagerChambon2018(
        n_channels,
        sfreq,
        n_conv_chs=8,
        input_window_seconds=input_size_s,
        n_outputs=n_classes,
        return_feats=True,
    )
    model.eval()

    rng = np.random.RandomState(42)
    X = rng.randn(10, n_channels, int(sfreq * input_size_s))
    X = torch.from_numpy(X.astype(np.float32))

    out = model(X)
    assert out.shape == (10, model.len_last_layer)


def test_tidnet(input_sizes):
    model = TIDNet(
        input_sizes["n_channels"],
        input_sizes["n_classes"],
        input_sizes["n_in_times"],
    )
    check_forward_pass(model, input_sizes)


@pytest.mark.parametrize(
    "sfreq,n_classes,input_size_s,d_model",
    [(100, 5, 30, 80), (125, 4, 30, 100)]
)
def test_eldele_2021(sfreq, n_classes, input_size_s, d_model):
    # (100, 5, 30, 80) - Physionet Sleep
    # (125, 4, 30, 100) - SHHS
    rng = np.random.RandomState(42)
    n_channels = 1
    n_examples = 10

    model = SleepStagerEldele2021(
        sfreq=sfreq,
        n_outputs=n_classes,
        input_window_seconds=input_size_s,
        d_model=d_model,
        return_feats=False,
    )
    model.eval()

    X = rng.randn(n_examples, n_channels,
                  np.ceil(input_size_s * sfreq).astype(int))
    X = torch.from_numpy(X.astype(np.float32))

    y_pred1 = model(X)  # 3D inputs
    assert y_pred1.shape == (n_examples, n_classes)


def test_eldele_2021_feats():
    n_channels = 1
    sfreq = 100
    input_size_s = 30
    n_classes = 3
    n_examples = 10

    model = SleepStagerEldele2021(
        sfreq,
        input_window_seconds=input_size_s,
        n_outputs=n_classes,
        return_feats=True,
    )
    model.eval()

    rng = np.random.RandomState(42)
    X = rng.randn(n_examples, n_channels, int(sfreq * input_size_s))
    X = torch.from_numpy(X.astype(np.float32))

    out = model(X)
    assert out.shape == (n_examples, model.len_last_layer)


@pytest.mark.parametrize(
    "n_channels,sfreq,n_groups,n_classes,input_size_s",
    [(20, 128, 2, 5, 30), (10, 100, 2, 4, 20), (1, 64, 1, 2, 30)],
)
def test_blanco_2020(n_channels, sfreq, n_groups, n_classes, input_size_s):
    rng = np.random.RandomState(42)
    n_examples = 10

    model = SleepStagerBlanco2020(
        n_chans=n_channels,
        sfreq=sfreq,
        n_groups=n_groups,
        input_window_seconds=input_size_s,
        n_outputs=n_classes,
        return_feats=False,
    )
    model.eval()

    X = rng.randn(n_examples, n_channels,
                  np.ceil(input_size_s * sfreq).astype(int))
    X = torch.from_numpy(X.astype(np.float32))

    y_pred1 = model(X)  # 3D inputs
    y_pred2 = model(X.unsqueeze(2))  # 4D inputs
    assert y_pred1.shape == (n_examples, n_classes)
    assert y_pred2.shape == (n_examples, n_classes)
    np.testing.assert_allclose(
        y_pred1.detach().cpu().numpy(), y_pred2.detach().cpu().numpy()
    )


def test_blanco_2020_feats():
    n_channels = 2
    sfreq = 50
    input_size_s = 30
    n_classes = 3
    n_examples = 10

    model = SleepStagerBlanco2020(
        n_channels,
        sfreq,
        input_window_seconds=input_size_s,
        n_outputs=n_classes,
        return_feats=True,
    )
    model.eval()

    rng = np.random.RandomState(42)
    X = rng.randn(n_examples, n_channels, int(sfreq * input_size_s))
    X = torch.from_numpy(X.astype(np.float32))

    out = model(X)
    assert out.shape == (n_examples, model.len_last_layer)


def test_eegitnet_shape():
    n_channels = 2
    sfreq = 50
    input_size_s = 30
    n_classes = 3
    n_examples = 10
    model = EEGITNet(
        n_outputs=n_classes,
        n_chans=n_channels,
        n_times=int(sfreq * input_size_s),
    )
    model.eval()

    rng = np.random.RandomState(42)
    X = rng.randn(n_examples, n_channels, int(sfreq * input_size_s))
    X = torch.from_numpy(X.astype(np.float32))

    out = model(X)
    assert out.shape == (n_examples, n_classes)


@pytest.mark.parametrize("n_classes", [5, 4, 2])
def test_deepsleepnet(n_classes):
    n_channels = 1
    sfreq = 100
    input_size_s = 30
    n_examples = 10

    model = DeepSleepNet(n_outputs=n_classes, return_feats=False)
    model.eval()

    rng = np.random.RandomState(42)
    X = rng.randn(n_examples, n_channels,
                  np.ceil(input_size_s * sfreq).astype(int))
    X = torch.from_numpy(X.astype(np.float32))

    y_pred1 = model(X)  # 3D inputs
    y_pred2 = model(X.unsqueeze(1))  # 4D inputs
    assert y_pred1.shape == (n_examples, n_classes)
    assert y_pred2.shape == (n_examples, n_classes)
    np.testing.assert_allclose(
        y_pred1.detach().cpu().numpy(), y_pred2.detach().cpu().numpy()
    )


def test_deepsleepnet_feats():
    n_channels = 1
    sfreq = 100
    input_size_s = 30
    n_classes = 3
    n_examples = 10

    model = DeepSleepNet(n_outputs=n_classes, return_feats=True)
    model.eval()

    rng = np.random.RandomState(42)
    X = rng.randn(n_examples, n_channels, int(sfreq * input_size_s))
    X = torch.from_numpy(X.astype(np.float32))

    out = model(X.unsqueeze(1))
    assert out.shape == (n_examples, model.len_last_layer)


def test_deepsleepnet_feats_with_hook():
    n_channels = 1
    sfreq = 100
    input_size_s = 30
    n_classes = 3
    n_examples = 10

    model = DeepSleepNet(n_outputs=n_classes, return_feats=False)
    model.eval()

    rng = np.random.RandomState(42)
    X = rng.randn(n_examples, n_channels, int(sfreq * input_size_s))
    X = torch.from_numpy(X.astype(np.float32))

    def get_intermediate_layers(intermediate_layers, layer_name):
        def hook(model, input, output):
            intermediate_layers[layer_name] = output.flatten(
                start_dim=1).detach()

        return hook

    intermediate_layers = {}
    layer_name = "features_extractor"
    model.features_extractor.register_forward_hook(
        get_intermediate_layers(intermediate_layers, layer_name)
    )

    y_pred = model(X.unsqueeze(1))
    assert intermediate_layers["features_extractor"].shape == (
        n_examples,
        model.len_last_layer,
    )
    assert y_pred.shape == (n_examples, n_classes)


@pytest.fixture
def sample_input():
    batch_size = 16
    n_channels = 12
    n_timesteps = 1000
    return torch.rand(batch_size, n_channels, n_timesteps)


@pytest.fixture
def model():
    return EEGConformer(n_outputs=2, n_chans=12, n_times=1000)


def test_model_creation(model):
    assert model is not None


def test_conformer_forward_pass(sample_input, model):
    output = model(sample_input)
    assert isinstance(output, torch.Tensor)

    model_with_feature = EEGConformer(
        n_outputs=2, n_chans=12, n_times=1000, return_features=True
    )
    output = model_with_feature(sample_input)

    assert isinstance(output, tuple) and len(output) == 2


def test_patch_embedding(sample_input, model):
    patch_embedding = model.patch_embedding
    x = torch.unsqueeze(sample_input, dim=1)
    output = patch_embedding(x)
    assert output.shape[0] == sample_input.shape[0]


def test_model_trainable_parameters(model):
    patch_parameters = model.patch_embedding.parameters()
    transformer_parameters = model.transformer.parameters()
    classification_parameters = model.fc.parameters()
    final_layer_parameters = model.final_layer.parameters()

    trainable_patch_params = sum(
        p.numel() for p in patch_parameters if p.requires_grad)

    trainable_transformer_params = sum(
        p.numel() for p in transformer_parameters if p.requires_grad
    )

    trainable_classification_params = sum(
        p.numel() for p in classification_parameters if p.requires_grad
    )

    trainable_final_layer_parameters = sum(
        p.numel() for p in final_layer_parameters if p.requires_grad
    )

    assert trainable_patch_params == 22000
    assert trainable_transformer_params == 118320
    assert trainable_classification_params == 633120
    assert trainable_final_layer_parameters == 66


@pytest.mark.parametrize("n_chans", (2 ** np.arange(8)).tolist())
@pytest.mark.parametrize("n_outputs", [2, 3, 4, 5, 50])
@pytest.mark.parametrize("input_size_s", [1, 2, 5, 10, 15, 30])
def test_biot(n_chans, n_outputs, input_size_s):
    rng = check_random_state(42)
    sfreq = 200
    n_examples = 3
    n_times = np.ceil(input_size_s * sfreq).astype(int)

    model = BIOT(
        n_outputs=n_outputs,
        n_chans=n_chans,
        n_times=n_times,
        sfreq=sfreq,
        hop_length=50,
    )
    model.eval()

    X = rng.randn(n_examples, n_chans, n_times)
    X = torch.from_numpy(X.astype(np.float32))

    y_pred1 = model(X)  # 3D inputs
    assert y_pred1.shape == (n_examples, n_outputs)
    assert isinstance(y_pred1, torch.Tensor)


@pytest.fixture
def default_biot_params():
    return {
        "emb_size": 256,
        "att_num_heads": 8,
        "n_layers": 4,
        "sfreq": 200,
        "hop_length": 50,
        "n_outputs": 2,
        "n_chans": 64,
    }


def test_initialization_default_parameters(default_biot_params):
    """Test BIOT initialization with default parameters."""
    biot = BIOT(**default_biot_params)

    assert biot.emb_size == 256
    assert biot.att_num_heads == 8
    assert biot.n_layers == 4


def test_model_trainable_parameters_biot(default_biot_params):
    biot = BIOT(**default_biot_params)

    biot_encoder = biot.encoder.parameters()
    biot_classifier = biot.final_layer.parameters()

    trainable_params_bio = sum(
        p.numel() for p in biot_encoder if p.requires_grad)
    trainable_params_clf = sum(
        p.numel() for p in biot_classifier if p.requires_grad)

    assert trainable_params_bio == 3198464  # ~ 3.2 M according with Labram paper
    assert trainable_params_clf == 514


@pytest.fixture
def default_labram_params():
    return {
        "n_times": 1000,
        "n_chans": 64,
        "patch_size": 200,
        "sfreq": 200,
        "qk_norm": partial(nn.LayerNorm, eps=1e-6),
        "norm_layer": partial(nn.LayerNorm, eps=1e-6),
        "mlp_ratio": 4,
        "n_outputs": 2,
    }


def test_model_trainable_parameters_labram(default_labram_params):
    """
    Test the number of trainable parameters in Labram model based on the
    paper values.

    Parameters
    ----------
    default_labram_params: dict with default parameters for Labram model

    """
    labram_base = Labram(n_layers=12, att_num_heads=12,
                         **default_labram_params)

    labram_base_parameters = labram_base.get_torchinfo_statistics().trainable_params

    # We added some parameters layers in the segmentation step to match the
    # braindecode convention.
    assert np.round(labram_base_parameters / 1e6, 1) == 5.8
    # ~ 5.8 M matching the paper

    labram_large = Labram(
        n_layers=24,
        att_num_heads=16,
        out_channels=16,
        emb_size=400,
        **default_labram_params,
    )
    labram_large_parameters = labram_large.get_torchinfo_statistics().trainable_params

    assert np.round(labram_large_parameters / 1e6, 0) == 46
    # ~ 46 M matching the paper

    labram_huge = Labram(
        n_layers=48,
        att_num_heads=16,
        out_channels=32,
        emb_size=800,
        **default_labram_params,
    )

    labram_huge_parameters = labram_huge.get_torchinfo_statistics().trainable_params
    # 369M matching the paper
    assert np.round(labram_huge_parameters / 1e6, 0) == 369

    assert labram_base.get_num_layers() == 12
    assert labram_large.get_num_layers() == 24
    assert labram_huge.get_num_layers() == 48


@pytest.mark.parametrize("use_mean_pooling", [True, False])
def test_labram_returns(default_labram_params, use_mean_pooling):
    """
    Testing if the model is returning the correct shapes for the different
    return options.

    Parameters
    ----------
    default_labram_params: dict with default parameters for Labram model

    """
    labram_base = Labram(
        n_layers=12,
        att_num_heads=12,
        use_mean_pooling=use_mean_pooling,
        **default_labram_params,
    )
    # Defining a random data
    X = torch.rand(1, default_labram_params["n_chans"],
                   default_labram_params["n_times"])

    with torch.no_grad():
        out = labram_base(X, return_all_tokens=False,
                          return_patch_tokens=False)

        assert out.shape == torch.Size([1, default_labram_params["n_outputs"]])

        out_patches = labram_base(X, return_all_tokens=False,
                                  return_patch_tokens=True)

        assert out_patches.shape == torch.Size(
            [1, 320, default_labram_params["n_outputs"]]
        )

        out_all_tokens = labram_base(X, return_all_tokens=True,
                                     return_patch_tokens=False)
        assert out_all_tokens.shape == torch.Size(
            [1, 321, default_labram_params["n_outputs"]]
        )


def test_labram_without_pos_embed(default_labram_params):
    labram_base_not_pos_emb = Labram(
        n_layers=12, att_num_heads=12, use_abs_pos_emb=False,
        **default_labram_params
    )

    X = torch.rand(1, default_labram_params["n_chans"],
                   default_labram_params["n_times"])

    with torch.no_grad():
        out_without_pos_emb = labram_base_not_pos_emb(X)
        assert out_without_pos_emb.shape == torch.Size([1, 2])


def test_labram_n_outputs_0(default_labram_params):
    """
    Testing if the model is returning the correct shapes for the different
    return options.

    Parameters
    ----------
    default_labram_params: dict with default parameters for Labram model

    """
    default_labram_params["n_outputs"] = 0
    labram_base = Labram(n_layers=12, att_num_heads=12,
                         **default_labram_params)
    # Defining a random data
    X = torch.rand(1, default_labram_params["n_chans"],
                   default_labram_params["n_times"])

    with torch.no_grad():
        out = labram_base(X)
        assert out.shape[-1] == default_labram_params["patch_size"]
        assert isinstance(labram_base.final_layer, nn.Identity)


@pytest.fixture
def param_eegsimple():
    return {
        "n_times": 1000,
        "n_chans": 18,
        "patch_size": 200,
        "n_classes": 2,
        "sfreq": 100
    }


def test_eeg_simpleconv(param_eegsimple):
    batch_size = 16

    input = torch.rand(batch_size,
                       param_eegsimple['n_chans'],
                       param_eegsimple['n_times'])

    model = EEGSimpleConv(
        n_outputs=param_eegsimple['n_classes'],
        n_chans=param_eegsimple['n_chans'],
        sfreq=param_eegsimple['sfreq'],
        feature_maps=32,
        n_convs=1,
        resampling_freq=80,
        kernel_size=8,
    )
    output = model(input)
    assert isinstance(output, torch.Tensor)
    assert (output.shape[0] == batch_size and
            output.shape[1] == param_eegsimple['n_classes'])

    n_params = sum(p.numel() for p in model.parameters() if p.requires_grad)
    assert n_params == 21250


def test_eeg_simpleconv_features(param_eegsimple):
    batch_size = 16

    input = torch.rand(batch_size,
                       param_eegsimple['n_chans'],
                       param_eegsimple['n_times'])

    model = EEGSimpleConv(
        n_outputs=param_eegsimple['n_classes'],
        n_chans=param_eegsimple['n_chans'],
        sfreq=param_eegsimple['sfreq'],
        feature_maps=32,
        n_convs=1,
        resampling_freq=80,
        kernel_size=8,
        return_feature=True
    )

    output = model(input)
    assert isinstance(output, tuple)
    assert len(output) == 2

    pred, feature = output

    assert (pred.shape[0] == batch_size and
            pred.shape[1] == param_eegsimple['n_classes'])

    assert (feature.shape[0] == batch_size and
            feature.shape[1] == 32)


@pytest.fixture(scope="module")
def default_attentionbasenet_params():
    return {
        'n_times': 1000,
        'n_chans': 22,
        'n_outputs': 4,
    }


@pytest.mark.parametrize("attention_mode", [
    None,
    "se",
    "gsop",
    "fca",
    "encnet",
    "eca",
    "ge",
    "gct",
    "srm",
    "cbam",
    "cat",
    "catlite"
])
def test_attentionbasenet(default_attentionbasenet_params, attention_mode):
    model = AttentionBaseNet(**default_attentionbasenet_params,
                             attention_mode=attention_mode)
    input_sizes = dict(
        n_samples=7,
        n_channels=default_attentionbasenet_params.get("n_chans"),
        n_in_times=default_attentionbasenet_params.get("n_times"),
        n_classes=default_attentionbasenet_params.get("n_outputs")
    )
    check_forward_pass(model, input_sizes)


def test_parameters_contrawr():

    model = ContraWR(n_outputs=2, n_chans=22, sfreq=250)

    n_params = sum(p.numel() for p in model.parameters() if p.requires_grad)
    # 1.6M parameters according to the Labram paper, table 1
    assert np.round(n_params / 1e6, 1) == 1.6


def test_parameters_SPARCNet():

    model = SPARCNet(n_outputs=2, n_chans=16, n_times=400)
    n_params = sum(p.numel() for p in model.parameters() if p.requires_grad)
    # 0.79M parameters according to the Labram paper, table 1
    # The model parameters are indeed in the n_times range
    assert np.round(n_params / 1e6, 1) == 0.8


def test_parameters_EEGTCNet():

    model = EEGTCNet(n_outputs=4, n_chans=22, n_times=1000)
    n_params = sum(p.numel() for p in model.parameters() if p.requires_grad)
    # 4.27 K according to the Table V from the original paper.
    assert np.round(n_params / 1e3, 1) == 4.2


@pytest.mark.parametrize(
    "temporal_layer", ['VarLayer', 'StdLayer', 'LogVarLayer',
                       'MeanLayer', 'MaxLayer']
)
def test_fbcnet_forward_pass(temporal_layer):
    n_chans = 22
    n_times = 1000
    n_outputs = 2
    batch_size = 8
    n_bands = 9

    model = FBCNet(
        n_chans=n_chans,
        n_outputs=n_outputs,
        n_times=n_times,
        n_bands=n_bands,
        temporal_layer=temporal_layer,
        sfreq=250,
    )

    x = torch.randn(batch_size, n_chans, n_times)
    output = model(x)

    assert output.shape == (batch_size, n_outputs)


@pytest.mark.parametrize(
    "n_chans, n_bands, n_filters_spat, stride_factor",
    [
        (3, 9, 32, 4),
        (22, 9, 32, 4),
        (22, 5, 16, 2),
        (64, 10, 64, 8),
    ],
)
def test_fbcnet_num_parameters(n_chans, n_bands, n_filters_spat, stride_factor):
    """
    The calculation total is according to paper page 13.

    Equation:

    (n_filters_spat ∗ n_bands*n_chans + n_filters_spat ∗ n_bands) +
    (2*n_filters_spat ∗ n_bands) +
    (n_filters_spat ∗ n_bands ∗ stride_factor ∗ n_outputs + n_outputs)

    Where
    number of EEG channels, variable n_chans,
    number of time points, variable n_time
    number of frequency bands, variable n_bands
    number of convolution filters per frequency band, variable n_filters_spat,
    number of output classes, variable n_outputs
    temporal window length, variable stride_factor

    Returns
    -------

    """
    n_times = 1000
    n_outputs = 2
    sfreq = 250

    conv_params = (n_filters_spat * n_bands*n_chans + n_filters_spat * n_bands)

    batchnorm_params = (2*n_filters_spat * n_bands)

    linear_parameters = n_filters_spat * n_bands * stride_factor * n_outputs + n_outputs

    total_parameters = conv_params + batchnorm_params + linear_parameters

    model = FBCNet(
        n_chans=n_chans,
        n_outputs=n_outputs,
        n_times=n_times,
        n_bands=n_bands,
        n_filters_spat=n_filters_spat,
        stride_factor=stride_factor,
        sfreq=sfreq,
    )

    num_params = sum(p.numel() for p in model.parameters() if p.requires_grad)

    assert total_parameters == num_params


@pytest.mark.parametrize("n_times", [100, 500, 1000, 5000, 10000])
def test_fbcnet_different_n_times(n_times):
    n_chans = 22
    n_outputs = 2
    batch_size = 8

    model = FBCNet(
        n_chans=n_chans,
        n_outputs=n_outputs,
        n_times=n_times,
        n_bands=9,
        sfreq=250,
    )

    x = torch.randn(batch_size, n_chans, n_times)
    output = model(x)

    assert output.shape == (batch_size, n_outputs)
<<<<<<< HEAD
=======
@pytest.mark.parametrize("stride_factor", [1, 2, 4, 5])
def test_fbcnet_stride_factor_warning(stride_factor):
    n_chans = 22
    n_times = 1003  # Not divisible by stride_factor when stride_factor > 1
    n_outputs = 2

    if n_times % stride_factor != 0:
        with pytest.warns(UserWarning, match="Input will be padded."):

            _ = FBCNet(
                n_chans=n_chans,
                n_outputs=n_outputs,
                n_times=n_times,
                stride_factor=stride_factor,
                sfreq=250,
            )
>>>>>>> 73db0c0a


def test_fbcnet_invalid_temporal_layer():
    with pytest.raises(NotImplementedError):
        FBCNet(
            n_chans=22,
            n_outputs=2,
            n_times=1000,
            temporal_layer='InvalidLayer',
            sfreq=250,
        )


<<<<<<< HEAD
@pytest.mark.parametrize("stride_factor", [1, 2, 4, 5])
def test_fbcnet_stride_factor_warning(stride_factor):
    n_chans = 22
    n_times = 1003  # Not divisible by stride_factor when stride_factor > 1
    n_outputs = 2

    if n_times % stride_factor != 0:
        with pytest.warns(UserWarning, match="Input will be truncated"):

            _ = FBCNet(
                n_chans=n_chans,
                n_outputs=n_outputs,
                n_times=n_times,
                stride_factor=stride_factor,
                sfreq=250,
            )
=======
@pytest.mark.parametrize("method", ["plv", "mag", "corr"])
def test_eegminer_initialization_and_forward(method):
    """
    Test EEGMiner initialization and forward pass for different methods ('plv', 'mag', 'corr').
    """
    batch_size = 4
    n_chans = 8
    n_times = 256
    n_outputs = 2
    sfreq = 100.0  # Hz
    input_tensor = torch.randn(batch_size, n_chans, n_times)

    eegminer = EEGMiner(
        method=method,
        n_chans=n_chans,
        n_times=n_times,
        n_outputs=n_outputs,
        sfreq=sfreq,
        filter_f_mean=[10.0, 20.0],
        filter_bandwidth=[5.0, 5.0],
        filter_shape=[2.0, 2.0],
        group_delay=[20.0, 20.0],
    )

    output = eegminer(input_tensor)
    assert output.shape == (batch_size, n_outputs), \
        f"Output shape should be ({batch_size}, {n_outputs}) for method '{method}', got {output.shape}"


def test_eegminer_invalid_parameters():
    """
    Test that EEGMiner raises an error when initialized with invalid parameters.
    """
    n_chans = 8
    n_times = 256
    n_outputs = 2
    sfreq = 100.0  # Hz

    # Invalid method
    with pytest.raises(ValueError):
        EEGMiner(
            method="invalid_method",
            n_chans=n_chans,
            n_times=n_times,
            n_outputs=n_outputs,
            sfreq=sfreq,
        )


def test_eegminer_filter_clamping():
    """
    Test that EEGMiner's filters are constructed correctly and parameters are clamped.
    """
    n_chans = 4
    n_times = 256
    n_outputs = 2
    sfreq = 100.0  # Hz

    eegminer = EEGMiner(
        method="mag",
        n_chans=n_chans,
        n_times=n_times,
        n_outputs=n_outputs,
        sfreq=sfreq,
        filter_f_mean=[50.0, -10.0],  # Values outside clamp range
        filter_bandwidth=[0.5, 100.0],  # Values outside clamp range
        filter_shape=[1.5, 3.5],  # Values outside clamp range
        group_delay=[20.0, 20.0],
    )

    # Construct filters
    eegminer.filter.construct_filters()
    f_mean = eegminer.filter.f_mean.data * (sfreq / 2)
    bandwidth = eegminer.filter.bandwidth.data * (sfreq / 2)
    shape = eegminer.filter.shape.data

    # Check clamping
    assert torch.all(f_mean >= 1.0) and torch.all(f_mean <= 45.0), \
        f"f_mean should be clamped between 1.0 and 45.0 Hz, got {f_mean}"
    assert torch.all(bandwidth >= 1.0) and torch.all(bandwidth <= 50.0), \
        f"bandwidth should be clamped between 1.0 and 50.0 Hz, got {bandwidth}"
    assert torch.all(shape >= 2.0) and torch.all(shape <= 3.0), \
        f"shape should be clamped between 2.0 and 3.0, got {shape}"


def test_eegminer_corr_output_size():
    """
    Test that EEGMiner produces the correct number of features for the 'corr' method.
    """
    batch_size = 2
    n_chans = 6
    n_times = 256
    n_outputs = 2
    sfreq = 100.0  # Hz
    n_filters = 2

    input_tensor = torch.randn(batch_size, n_chans, n_times)

    eegminer = EEGMiner(
        method="corr",
        n_chans=n_chans,
        n_times=n_times,
        n_outputs=n_outputs,
        sfreq=sfreq,
        filter_f_mean=[10.0, 20.0],
        filter_bandwidth=[5.0, 5.0],
        filter_shape=[2.0, 2.0],
        group_delay=[20.0, 20.0],
    )

    output = eegminer(input_tensor)
    expected_n_features = n_filters * n_chans * (n_chans - 1) // 2
    assert eegminer.n_features == expected_n_features, \
        f"Expected {expected_n_features} features, got {eegminer.n_features}"
    assert output.shape == (batch_size, n_outputs), \
        f"Output shape should be ({batch_size}, {n_outputs}), got {output.shape}"


def test_eegminer_plv_values_range():
    """
    Test that the PLV values computed by EEGMiner are within the valid range [0, 1].
    """
    batch_size = 1
    n_chans = 4
    n_times = 512
    n_outputs = 2
    sfreq = 256.0  # Hz

    input_tensor = torch.randn(batch_size, n_chans, n_times)

    eegminer = EEGMiner(
        method="plv",
        n_chans=n_chans,
        n_times=n_times,
        n_outputs=n_outputs,
        sfreq=sfreq,
        filter_f_mean=[8.0, 12.0],
        filter_bandwidth=[2.0, 2.0],
        filter_shape=[2.0, 2.0],
        group_delay=[20.0, 20.0],
    )

    # Forward pass up to PLV computation
    x = eegminer.ensure_dim(input_tensor)
    x = eegminer.filter(x)
    x = eegminer._apply_plv(x, n_chans=n_chans)

    # PLV values should be in [0, 1]
    assert torch.all(x >= 0.0) and torch.all(x <= 1.0), \
        "PLV values should be in the range [0, 1]"
>>>>>>> 73db0c0a
<|MERGE_RESOLUTION|>--- conflicted
+++ resolved
@@ -44,12 +44,8 @@
     AttentionBaseNet,
     SPARCNet,
     ContraWR,
-<<<<<<< HEAD
-    FBCNet
-=======
     FBCNet,
     EEGMiner,
->>>>>>> 73db0c0a
 )
 from braindecode.util import set_random_seeds
 
@@ -1204,8 +1200,6 @@
     output = model(x)
 
     assert output.shape == (batch_size, n_outputs)
-<<<<<<< HEAD
-=======
 @pytest.mark.parametrize("stride_factor", [1, 2, 4, 5])
 def test_fbcnet_stride_factor_warning(stride_factor):
     n_chans = 22
@@ -1222,7 +1216,6 @@
                 stride_factor=stride_factor,
                 sfreq=250,
             )
->>>>>>> 73db0c0a
 
 
 def test_fbcnet_invalid_temporal_layer():
@@ -1236,24 +1229,6 @@
         )
 
 
-<<<<<<< HEAD
-@pytest.mark.parametrize("stride_factor", [1, 2, 4, 5])
-def test_fbcnet_stride_factor_warning(stride_factor):
-    n_chans = 22
-    n_times = 1003  # Not divisible by stride_factor when stride_factor > 1
-    n_outputs = 2
-
-    if n_times % stride_factor != 0:
-        with pytest.warns(UserWarning, match="Input will be truncated"):
-
-            _ = FBCNet(
-                n_chans=n_chans,
-                n_outputs=n_outputs,
-                n_times=n_times,
-                stride_factor=stride_factor,
-                sfreq=250,
-            )
-=======
 @pytest.mark.parametrize("method", ["plv", "mag", "corr"])
 def test_eegminer_initialization_and_forward(method):
     """
@@ -1403,5 +1378,4 @@
 
     # PLV values should be in [0, 1]
     assert torch.all(x >= 0.0) and torch.all(x <= 1.0), \
-        "PLV values should be in the range [0, 1]"
->>>>>>> 73db0c0a
+        "PLV values should be in the range [0, 1]"