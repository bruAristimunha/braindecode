# Authors: Bruno Aristimunha <b.aristimunha@gmail.com>
#          Alexandre Gramfort
#          Pierre Guetschel
#
# License: BSD-3
import inspect
from copy import deepcopy

import mne
import torch
import numpy as np
import pytest

from torch import nn
from skorch.dataset import ValidSplit

from braindecode.models.util import models_dict, models_mandatory_parameters
from braindecode import EEGClassifier

<<<<<<< HEAD
from braindecode.models import SyncNet, EEGSimpleConv, EEGResNet, USleep, FBCNet, EEGInceptionMI, EEGMiner, FBLightConvNet
=======
from braindecode.models import SyncNet, EEGSimpleConv, EEGResNet, USleep, EEGInceptionMI, FBCNet, FBMSNet, EEGMiner
>>>>>>> 685c3e2f


# Generating the channel info
chs_info = [dict(ch_name=f"C{i}", kind="eeg") for i in range(1, 4)]
# Generating the signal parameters
default_signal_params = dict(
    n_times=1000,
    sfreq=250,
    n_outputs=2,
    chs_info=chs_info,
)


def get_epochs_y(signal_params=None, n_epochs=10):
    """
    Generate a random dataset with the given signal parameters.
    """
    sp = deepcopy(default_signal_params)
    if signal_params is not None:
        sp.update(signal_params)
    X = np.random.randn(n_epochs, len(sp["chs_info"]), sp["n_times"])
    y = np.random.randint(sp["n_outputs"], size=n_epochs)
    info = mne.create_info(
        ch_names=[c["ch_name"] for c in sp["chs_info"]],
        sfreq=sp["sfreq"],
        ch_types=["eeg"] * len(sp["chs_info"]),
    )
    epo = mne.EpochsArray(X, info)
    return epo, y



def test_completeness__models_test_cases():
    models_tested = set(x[0] for x in models_mandatory_parameters)
    all_models = set(models_dict.keys())
    assert (
        all_models == models_tested
    ), f"Models missing from models_test_cases: {all_models - models_tested}"


@pytest.mark.parametrize(
    "model_name, required_params, signal_params", models_mandatory_parameters
)
def test_model_integration(model_name, required_params, signal_params):
    """
    Verifies that all models can be initialized with all their parameters at
    default, except eventually the signal-related parameters.

    This lightly tests if the models will be compatible with the skorch wrappers.
    """
    # Verify that the parameters are correct:
    model_class = models_dict[model_name]
    assert isinstance(required_params, list)
    assert set(required_params) <= {
        "n_times",
        "sfreq",
        "chs_info",
        "n_outputs",
        "input_window_seconds",
        "n_chans",
    }
    assert signal_params is None or isinstance(signal_params, dict)
    if signal_params is not None:
        assert set(signal_params.keys()) <= set(default_signal_params.keys())

    sp = deepcopy(default_signal_params)
    if signal_params is not None:
        sp.update(signal_params)
    sp["n_chans"] = len(sp["chs_info"])
    sp["input_window_seconds"] = sp["n_times"] / sp["sfreq"]

    # create input data
    batch_size = 3
    epo, _ = get_epochs_y(sp, n_epochs=batch_size)
    X = torch.tensor(epo.get_data(), dtype=torch.float32)

    # List possible model kwargs:
    output_kwargs = []
    output_kwargs.append(dict(n_outputs=sp["n_outputs"]))

    if "n_outputs" not in required_params:
        output_kwargs.append(dict(n_outputs=None))

    channel_kwargs = []
    channel_kwargs.append(dict(chs_info=sp["chs_info"], n_chans=None))
    if "chs_info" not in required_params:
        channel_kwargs.append(dict(n_chans=sp["n_chans"], chs_info=None))
    if "n_chans" not in required_params and "chs_info" not in required_params:
        channel_kwargs.append(dict(n_chans=None, chs_info=None))
    time_kwargs = []
    time_kwargs.append(
        dict(n_times=sp["n_times"], sfreq=sp["sfreq"], input_window_seconds=None)
    )
    time_kwargs.append(
        dict(
            n_times=None,
            sfreq=sp["sfreq"],
            input_window_seconds=sp["input_window_seconds"],
        )
    )
    time_kwargs.append(
        dict(
            n_times=sp["n_times"],
            sfreq=None,
            input_window_seconds=sp["input_window_seconds"],
        )
    )
    if "n_times" not in required_params and "sfreq" not in required_params:
        time_kwargs.append(
            dict(
                n_times=None,
                sfreq=None,
                input_window_seconds=sp["input_window_seconds"],
            )
        )
    if "n_times" not in required_params and "input_window_seconds" not in required_params:
        time_kwargs.append(
            dict(n_times=None, sfreq=sp["sfreq"], input_window_seconds=None)
        )
    if "sfreq" not in required_params and "input_window_seconds" not in required_params:
        time_kwargs.append(
            dict(n_times=sp["n_times"], sfreq=None, input_window_seconds=None)
        )
    if (
        "n_times" not in required_params
        and "sfreq" not in required_params
        and "input_window_seconds" not in required_params
    ):
        time_kwargs.append(dict(n_times=None, sfreq=None, input_window_seconds=None))
    model_kwargs_list = [
        dict(**o, **c, **t)
        for o in output_kwargs
        for c in channel_kwargs
        for t in time_kwargs
    ]

    for model_kwargs in model_kwargs_list:
        # test initialisation:
        model = model_class(**model_kwargs)
        # test forward pass:
        out = model(X)
        # test output shape
        assert out.shape[:2] == (batch_size, sp["n_outputs"])
        # We add a "[:2]" because some models return a 3D tensor.



@pytest.mark.parametrize(
    "model_name, required_params, signal_params", models_mandatory_parameters
)
def test_model_integration_full(model_name, required_params, signal_params):
    """
    Full test of the models compatibility with the skorch wrappers.
    In particular, it tests if the wrappers can set the signal-related parameters
    and if the model can be found by name.

    Parameters
    ----------
    model_name : str
        The name of the model to test.
    required_params : list[str]
        The signal-related parameters that are needed to initialize the model.
    signal_params : dict | None
        The characteristics of the signal that should be passed to the model tested
        in case the default_signal_params are not compatible with this model.
        The keys of this dictionary can only be among those of default_signal_params.

    """
    model_cropped_only = ["TCN", "HybridNet"]

    if model_name in model_cropped_only:
        pytest.skip(f"Skipping {model_name} as it only supports cropped datasets")

    epo, y = get_epochs_y(signal_params, n_epochs=10)

    LEARNING_RATE = 0.0625 * 0.01
    BATCH_SIZE = 2
    EPOCH = 1
    seed = 2409
    valid_split = 0.2

    clf = EEGClassifier(
        module=model_name,
        optimizer=torch.optim.Adam,
        optimizer__lr=LEARNING_RATE,
        batch_size=BATCH_SIZE,
        max_epochs=EPOCH,
        classes=[0, 1],
        train_split=ValidSplit(valid_split, random_state=seed),
        verbose=0,
    )

    clf.fit(X=epo, y=y)

@pytest.mark.parametrize(
    "model_name, required_params, signal_params", models_mandatory_parameters
)
def test_model_integration_full_last_layer(model_name, required_params, signal_params):
    """
    Test that the last layers of the model include a layer named 'final_layer'.

    This test iterates over various models defined in `models_mandatory_parameters`
    to ensure that each model has a layer named 'final_layer' among its last two layers.
    Models that only support cropped datasets are skipped.

    Parameters
    ----------
    model_name : str
        Name of the model to be tested.
    required_params : dict
        Required parameters for the model.
    signal_params : dict
        Parameters related to the input signals.

    Raises
    ------
    AssertionError
        If 'final_layer' is not found among the last two layers of the model.

    """
    model_cropped_only = ["TCN", "HybridNet"]

    if model_name in model_cropped_only:
        pytest.skip(f"Skipping {model_name} as it only supports cropped datasets")

    epo, y = get_epochs_y(signal_params, n_epochs=10)

    LEARNING_RATE = 0.0625 * 0.01
    BATCH_SIZE = 2
    EPOCH = 1
    seed = 2409
    valid_split = 0.2

    clf = EEGClassifier(
        module=model_name,
        optimizer=torch.optim.Adam,
        optimizer__lr=LEARNING_RATE,
        batch_size=BATCH_SIZE,
        max_epochs=EPOCH,
        classes=[0, 1],
        train_split=ValidSplit(valid_split, random_state=seed),
        verbose=0,
    )

    clf.fit(X=epo, y=y)
    last_layers_name = list(clf.module_.named_children())[-2:]

    assert len([name for name, _ in last_layers_name if name == "final_layer"]) > 0


@pytest.mark.parametrize('model_class', models_dict.values())
def test_model_has_activation_parameter(model_class):
    """
    Test that checks if the model class's __init__ method has a parameter
    named 'activation' or any parameter that starts with 'activation'.
    """
    if model_class in [EEGMiner]:
        pytest.skip(
            f"Skipping {model_class} as not activation layer")
    # Get the __init__ method of the class
    init_method = model_class.__init__

    # Get the signature of the __init__ method
    sig = inspect.signature(init_method)

    # Get the parameter names, excluding 'self'
    param_names = [param_name for param_name in sig.parameters if param_name != 'self']

    # Check if any parameter name contains 'activation'
    has_activation_param = any('activation' in name for name in param_names)

    # Assert that the activation parameter exists
    assert has_activation_param, (
        f"{model_class.__name__} does not have an activation parameter."
        f" Found parameters: {param_names}"
    )


@pytest.mark.parametrize('model_class', models_dict.values())
def test_activation_default_parameters_are_nn_module_classes(model_class):
    """
    Test that checks if all parameters with default values in the model class's
    __init__ method are nn.Module classes and not initialized instances.
    """
    if model_class in [EEGMiner]:
        pytest.skip(
            f"Skipping {model_class} as not activation layer")

    init_method = model_class.__init__

    sig = inspect.signature(init_method)

    # Filtering parameters with 'activation' in their names
    activation_list = [
        value for key, value in sig.parameters.items()
        if 'activation' in key.lower()
    ]
    for activation in activation_list:

        assert issubclass(activation.default, nn.Module), (
            f"In class {model_class.__name__}, parameter has a default value "
            f"that is an initialized nn.Module instance. Default values should be nn.Module "
            f"classes (like nn.ReLU), not instances (like nn.ReLU())."
        )


@pytest.mark.parametrize('model_class', models_dict.values())
def test_model_has_drop_prob_parameter(model_class):
    """
    Test that checks if the model class's __init__ method has a parameter
    named 'drop_prob' or any parameter that starts with 'activation'.
    """

<<<<<<< HEAD
    if model_class in [SyncNet, EEGSimpleConv, EEGResNet, USleep, FBCNet, EEGMiner, EEGInceptionMI, FBLightConvNet]:
=======
    if model_class in [SyncNet, EEGSimpleConv, EEGResNet, USleep, FBCNet, EEGMiner, EEGInceptionMI, FBMSNet]:
>>>>>>> 685c3e2f
        pytest.skip(
            f"Skipping {model_class} as not dropout layer")

    # Get the __init__ method of the class
    init_method = model_class.__init__

    # Get the signature of the __init__ method
    sig = inspect.signature(init_method)

    # Get the parameter names, excluding 'self'
    param_names = [param_name for param_name in sig.parameters if param_name != 'self']

    # Check if any parameter name contains 'activation'
    has_drop_prob_param = any('drop_prob' in name for name in param_names)

    # Assert that the activation parameter exists
    assert has_drop_prob_param, (
        f"{model_class.__name__} does not have an drop_prob parameter."
        f" Found parameters: {param_names}"
    )<|MERGE_RESOLUTION|>--- conflicted
+++ resolved
@@ -17,11 +17,7 @@
 from braindecode.models.util import models_dict, models_mandatory_parameters
 from braindecode import EEGClassifier
 
-<<<<<<< HEAD
-from braindecode.models import SyncNet, EEGSimpleConv, EEGResNet, USleep, FBCNet, EEGInceptionMI, EEGMiner, FBLightConvNet
-=======
-from braindecode.models import SyncNet, EEGSimpleConv, EEGResNet, USleep, EEGInceptionMI, FBCNet, FBMSNet, EEGMiner
->>>>>>> 685c3e2f
+from braindecode.models import SyncNet, EEGSimpleConv, EEGResNet, USleep, EEGInceptionMI, FBCNet, FBMSNet, EEGMiner, FBLightConvNet
 
 
 # Generating the channel info
@@ -335,11 +331,7 @@
     named 'drop_prob' or any parameter that starts with 'activation'.
     """
 
-<<<<<<< HEAD
-    if model_class in [SyncNet, EEGSimpleConv, EEGResNet, USleep, FBCNet, EEGMiner, EEGInceptionMI, FBLightConvNet]:
-=======
-    if model_class in [SyncNet, EEGSimpleConv, EEGResNet, USleep, FBCNet, EEGMiner, EEGInceptionMI, FBMSNet]:
->>>>>>> 685c3e2f
+    if model_class in [SyncNet, EEGSimpleConv, EEGResNet, USleep, FBCNet, EEGMiner, EEGInceptionMI, FBMSNet, FBLightConvNet]:
         pytest.skip(
             f"Skipping {model_class} as not dropout layer")
 
